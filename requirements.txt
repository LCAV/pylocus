cvxpy >= 1.0.6
<<<<<<< HEAD
cvxopt
=======
cvxopt
matplotlib
>>>>>>> ddbf05c2
<|MERGE_RESOLUTION|>--- conflicted
+++ resolved
@@ -1,7 +1,3 @@
 cvxpy >= 1.0.6
-<<<<<<< HEAD
 cvxopt
-=======
-cvxopt
-matplotlib
->>>>>>> ddbf05c2
+matplotlib