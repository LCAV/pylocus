#!/usr/bin/env python
# module EDM_COMPLETION
import numpy as np
from cvxpy import *

from pylocus.basics import get_edm


def optspace(edm_missing, rank, niter=500, tol=1e-6, print_out=False):
    """Complete and denoise EDM using OptSpace algorithm.

    Uses OptSpace algorithm to complete and denoise EDM. The problem being solved is
    X,S,Y = argmin_(X,S,Y) || W ° (D - XSY') ||_F^2

    :param edm_missing: EDM with 0 where no measurement was taken.
    :param rank: expected rank of complete EDM.
    :param niter, tol: see opt_space module for description.

    :return: Completed matrix.
    """
    from .opt_space import opt_space
    N = edm_missing.shape[0]
    X, S, Y, __ = opt_space(edm_missing, r=rank, niter=niter,
                            tol=tol, print_out=print_out)
    edm_complete = X.dot(S.dot(Y.T))
    edm_complete[range(N), range(N)] = 0.0
    return edm_complete


def rank_alternation(edm_missing, rank, niter=50, print_out=False, edm_true=None):
    """Complete and denoise EDM using rank alternation.

    Iteratively impose rank and strucutre to complete marix entries

    :param edm_missing: EDM with 0 where no measurement was taken.
    :param rank: expected rank of complete EDM.
    :param niter: maximum number of iterations.
    :param edm: if given, the relative EDM error is tracked. 

    :return: Completed matrix and array of errors (empty if no true edm is given).
    The matrix is of the correct structure, but might not have the right measured entries.

    """
    from pylocus.basics import low_rank_approximation
    errs = []
    N = edm_missing.shape[0]
    edm_complete = edm_missing.copy()
    edm_complete[edm_complete == 0] = np.mean(edm_complete[edm_complete > 0])
    for i in range(niter):
        # impose matrix rank
        edm_complete = low_rank_approximation(edm_complete, rank)

        # impose known entries
        edm_complete[edm_missing > 0] = edm_missing[edm_missing > 0]

        # impose matrix structure
        edm_complete[range(N), range(N)] = 0.0
        edm_complete[edm_complete < 0] = 0.0
        edm_complete = 0.5 * (edm_complete + edm_complete.T)

        if edm_true is not None:
            err = np.linalg.norm(edm_complete - edm_true)
            errs.append(err)
    return edm_complete, errs


def semidefinite_relaxation(edm_missing, lamda, W=None, print_out=False, **kwargs):
    """Complete and denoise EDM using semidefinite relaxation.

    Returns solution to the relaxation of the following problem: 
        D = argmin || W * (D - edm_missing) || 
            s.t. D is EDM
    where edm_missing is measured matrix, W is a weight matrix, and * is pointwise multiplication. 

    Refer to paper "Euclidean Distance Matrices - Essential Theory, Algorithms and Applications", 
    Algorithm 5, for details. (https://www.doi.org/%2010.1109/MSP.2015.2398954)

    :param edm_missing: EDM with 0 where no measurement was taken. 
    :param lamda: Regularization parameter.  
    :param W: Optional mask. If no mask is given, a binary mask is created based on missing elements of edm_missing. 
              If mask is given 
    :param kwargs: more options passed to the solver. See cvxpy documentation for all options. 
    """ 
    from .algorithms import reconstruct_mds

    def kappa(gram):
        n = len(gram)
        e = np.ones(n)
        return np.outer(np.diag(gram), e) + np.outer(e, np.diag(gram).T) - 2 * gram

    def kappa_cvx(gram, n):
        e = np.ones((n, 1))
        return reshape(diag(gram), (n, 1)) * e.T + e * reshape(diag(gram), (1, n)) - 2 * gram

    method = kwargs.pop('method', 'maximize')
    options = {'solver': 'CVXOPT'}
    options.update(kwargs)

    if W is None:
        W = (edm_missing > 0)
    else:
        W[edm_missing == 0] = 0.0

    n = edm_missing.shape[0]
    V = np.c_[-np.ones((n - 1, 1)) / np.sqrt(n), np.eye(n - 1) -
              np.ones((n - 1, n - 1)) / (n + np.sqrt(n))].T

    H = Variable((n - 1, n - 1), PSD=True)
    G = V * H * V.T  # * is overloaded
    edm_optimize = kappa_cvx(G, n)

    if method == 'maximize':
        obj = Maximize(trace(H) - lamda *
<<<<<<< HEAD
                       norm(multiply(W, (edm_optimize - edm_missing)), p=1))
=======
                       norm(multiply(W, (edm_optimize - edm_missing))))
    # TODO: add a reference to paper where "minimize" is used instead of maximize. 
>>>>>>> 5790607c
    elif method == 'minimize':
        obj = Minimize(trace(H) + lamda *
                       norm(multiply(W, (edm_optimize - edm_missing)), p=1))

    prob = Problem(obj)

    total = prob.solve(**options)
    if print_out:
        print('total cost:', total)
        print('SDP status:', prob.status)

    if H.value is not None:
        Gbest = V.dot(H.value).dot(V.T)
        if print_out:
            print('eigenvalues:', np.sum(np.linalg.eigvals(Gbest)[2:]))
        edm_complete = kappa(Gbest)
    else:
        edm_complete = edm_missing

    if (print_out):
        if H.value is not None:
            print('trace of H:', np.trace(H.value))
        print('other cost:', lamda *
              norm(multiply(W, (edm_complete - edm_missing)), p=1).value)

    return np.array(edm_complete)


def completion_acd(edm, X0, W=None, tol=1e-6, sweeps=3):
    """ Complete an denoise EDM using alternating decent. 

    The idea here is to simply run reconstruct_acd for a few iterations, 
    yieding a position estimate, which can in turn be used 
    to get a completed and denoised edm. 

    :param edm: noisy matrix (NxN) 
    :param X0: starting points (Nxd) 
    :param W: optional weight matrix. 
    :param tol: Stopping criterion of iterative algorithm.
    :param sweeps: Maximum number of sweeps. 
    """ 
    from .algorithms import reconstruct_acd
    Xhat, costs = reconstruct_acd(edm, X0, W, tol=tol, sweeps=sweeps)
    return get_edm(Xhat)


def completion_dwmds(edm, X0, W=None, tol=1e-10, sweeps=100):
    """ Complete an denoise EDM using dwMDS. 

    The idea here is to simply run reconstruct_dwmds for a few iterations, 
    yieding a position estimate, which can in turn be used 
    to get a completed and denoised edm. 

    :param edm: noisy matrix (NxN) 
    :param X0: starting points (Nxd) 
    :param W: optional weight matrix. 
    :param tol: Stopping criterion of iterative algorithm.
    :param sweeps: Maximum number of sweeps. 
    """ 
    from .algorithms import reconstruct_dwmds
    Xhat, costs = reconstruct_dwmds(edm, X0, W, n=1, tol=tol, sweeps=sweeps)
    return get_edm(Xhat)


if __name__ == "__main__":
    print('nothing happens when running this module.')<|MERGE_RESOLUTION|>--- conflicted
+++ resolved
@@ -111,12 +111,8 @@
 
     if method == 'maximize':
         obj = Maximize(trace(H) - lamda *
-<<<<<<< HEAD
                        norm(multiply(W, (edm_optimize - edm_missing)), p=1))
-=======
-                       norm(multiply(W, (edm_optimize - edm_missing))))
     # TODO: add a reference to paper where "minimize" is used instead of maximize. 
->>>>>>> 5790607c
     elif method == 'minimize':
         obj = Minimize(trace(H) + lamda *
                        norm(multiply(W, (edm_optimize - edm_missing)), p=1))
