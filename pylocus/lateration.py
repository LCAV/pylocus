--- conflicted
+++ resolved
@@ -41,24 +41,14 @@
     return anchors, w, r2
 
 
-<<<<<<< HEAD
 def SRLS(anchors, w, r2, rescale=False, print_out=False):
-=======
-def SRLS(anchors, W, r2, rescale=False, print_out=False):
->>>>>>> 7c7b73c1
     '''Squared range least squares (SRLS)
 
     Algorithm written by A.Beck, P.Stoica in "Approximate and Exact solutions of Source Localization Problems".
 
-<<<<<<< HEAD
     :param anchors: anchor points (Nxd)
     :param w: weights for the measurements (Nx1)
     :param r2: squared distances from anchors to point x. (Nx1)
-=======
-    :param anchors: anchor points
-    :param W: weights for the measurements
-    :param r2: squared distances from anchors to point x.
->>>>>>> 7c7b73c1
     :param rescale: Optional paramters. When set to True, the algorithm will
         also identify if there is a global scaling of the measurements.  Such a
         situation arise for example when the measurement units of the distance is
@@ -73,14 +63,8 @@
         assert A.shape[0] == b.shape[0]
         assert A.shape[1] == f.shape[0], 'A {}, f {}'.format(A.shape, f.shape)
         rhs = (np.dot(A.T, b) - _lambda * f).reshape((-1,))
-<<<<<<< HEAD
         assert lhs.shape[0] == rhs.shape[0], 'lhs {}, rhs {}'.format(
             lhs.shape, rhs.shape)
-=======
-        assert lhs.shape[0] == rhs.shape[0], 'lhs {}, rhs {}'.format(lhs.shape, rhs.shape)
-        #import pdb
-        #pdb.set_trace()
->>>>>>> 7c7b73c1
         try:
             return np.linalg.solve(lhs, rhs)
         except:
@@ -100,32 +84,22 @@
 
     from scipy import optimize
     from scipy.linalg import sqrtm
-<<<<<<< HEAD
 
     n, d = anchors.shape
     assert r2.shape[1] == 1 and r2.shape[0]==n, 'r2 has to be of shape Nx1'
     assert w.shape[1] == 1 and w.shape[0]==n, 'w has to be of shape Nx1'
-=======
-    # Set up optimization problem
-    n = anchors.shape[0]
-    d = anchors.shape[1]
->>>>>>> 7c7b73c1
 
     if rescale and n < d + 2:
         raise ValueError('A minimum of d + 2 ranges are necessary for rescaled ranging.')
     elif n < d + 1:
         raise ValueError('A minimum of d + 1 ranges are necessary for ranging.')
-<<<<<<< HEAD
     
     Sigma = np.diagflat(np.power(w, 0.5))
-=======
->>>>>>> 7c7b73c1
 
     if rescale:
         A = np.c_[-2 * anchors, np.ones((n, 1)), -r2]
     else:
         A = np.c_[-2 * anchors, np.ones((n, 1))]
-<<<<<<< HEAD
         A = Sigma.dot(A)
 
     if rescale:
@@ -137,21 +111,6 @@
     ATA = np.dot(A.T, A)
 
     if rescale:
-=======
-
-    Sigma = np.diagflat(np.power(W, 0.5))
-    #A = Sigma.dot(A)
-    ATA = np.dot(A.T, A)
-
-    if rescale:
-        b = - np.power(np.linalg.norm(anchors, axis=1), 2).reshape(r2.shape)
-    else:
-        b = r2 - np.power(np.linalg.norm(anchors, axis=1), 2).reshape(r2.shape)
-
-    #b = Sigma.dot(b)
-
-    if rescale:
->>>>>>> 7c7b73c1
         D = np.zeros((d + 2, d + 2))
     else:
         D = np.zeros((d + 1, d + 1))
@@ -164,11 +123,6 @@
         f = np.c_[np.zeros((1, d)), -0.5].T
 
     eig = np.sort(np.real(eigvalsh(a=D, b=ATA)))
-<<<<<<< HEAD
-=======
-    eig = np.sort(eigvalsh(a=D, b=ATA))
-    print(eig)
->>>>>>> 7c7b73c1
     if (print_out):
         print('ATA:', ATA)
         print('rank:', np.linalg.matrix_rank(A))
