--- conflicted
+++ resolved
@@ -2,10 +2,6 @@
 # module ALGORITHMS
 import numpy as np
 
-<<<<<<< HEAD
-
-def execute_method(method, noisy_edm=None, real_points=None, W=None, z=None, **kwargs):
-=======
 IMPLEMENTED_METHODS = ['MDS',
                        'MDSoptspace',
                        'MDSalternate',
@@ -19,7 +15,6 @@
     if method not in IMPLEMENTED_METHODS:
         raise NotImplementedError(
             'method {} is not implemented.'.format(method))
->>>>>>> 5790607c
     if method == 'MDS':
         xhat = reconstruct_mds(
             measured_matrix, all_points=all_points, method='geometric')
@@ -51,14 +46,10 @@
         xhat, costs = reconstruct_dwmds(measured_matrix, W=W, X0=X0, **kwargs)
     if method == 'SRLS':
         n = kwargs.get('n', 1)
+	z = kwargs.get('z', None)
         rescale = kwargs.get('rescale', False)
-<<<<<<< HEAD
-        xhat = reconstruct_srls(noisy_edm, real_points,
+        xhat = reconstruct_srls(measured_matrix, all_points,
                                 n=n, W=W, rescale=rescale, z=z)
-=======
-        xhat = reconstruct_srls(measured_matrix, all_points,
-                                n=n, W=W, rescale=rescale)
->>>>>>> 5790607c
     return xhat
 
 
